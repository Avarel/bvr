# bvr

![BVR CLI](assets/simple.png)

Powerful pager written in rust, purpose-built for chewing through logs.

BVR (pronounced "beaver") is still under heavy development.

## Motivation

I needed a pager that could handle large log files and be fast and responsive.
I especially hated grepping a file, piping it to less, exiting and then grepping
with a different regex. I wanted to compare log files side by side. I also needed
a plethora of other features that I couldn't find in any other pager.

### Goals
* Fast and responsive
* Intuitive and easy to use
  * Intuitive keybindings
  * Mouse support
* Targeted use: scrolling through log files
  * Multiplexing
* Built from the ground up to be modular
* Simple and easy to understand codebase

### Non-Goals
* Syntax highlighting
* Editing files

## Features

### In-Progress or Planned
| Feature            | Description                                                 | Progress       |
| ------------------ | ----------------------------------------------------------- | -------------- |
| Mouse Support      | Use mouse to interact with the TUI.                         | In Development |
| Filter Jumping     | Jump to the next or previous line that matches a filter.    | Planned        |
| Custom Keybindings | Customize the keybindings of the program.                   | Planned        |
| Word-Wrapping      | Wrap long lines.                                            | Planned        |
| Export Output      | Export selected data to a file or pipe it to a new command. | Planned        |

### Basic Support
| Feature              | Description                                                 | Progress |
| -------------------- | ----------------------------------------------------------- | -------- |
| Piping Files         | View piped outputs of other programs, ie. `cat file \| bvr` | Basic    |
| Status Bar           | View current state of the pager.                            | Basic    |
| Horizontal Scrolling | Pan the view horizontally.                                  | Basic    |
| Commands             | Use modal commands to interact with the pager.              | Basic    |
| Regex Filters        | Select and disable additive search filters.                 | Done     |
| Multiplexing         | View multiple files through tabs or windows.                | Done     |
| Follow Output        | Constantly scroll down as new data is loaded.               | Done     |

## Built-in Keybindings
* Custom keybindings will be added in the future.

### Viewer Mode
This is the default mode. You can scroll through files.

| Keybinding                      | Description                                          |
| ------------------------------- | ---------------------------------------------------- |
| `Up` and `Down`                 | Pan the view.                                        |
| `Home`/`g` and `End`            | Pan the view to the start or end of the file.        |
| `G`                             | Pan the view to the end of the file (follow output). |
| `PageUp` and `PageDown`/`Space` | Pan the view by a page.                              |
| `Shift` + `Up` and `Down`       | Pan the view by a half-page.                         |

### Command Mode
In this mode, you can enter commands to interact with the pager.

| Command         | Description                                          |
| --------------- | ---------------------------------------------------- |
| `:q`            | Quit.                                                |
| `:mux`          | Toggle the multiplexer mode between windows or tabs. |
| `:open <file>`  | Open a file in a new tab/view.                       |
| `:close`        | Close the current tab/view.                          |
| `:find <regex>` | Create a new filter searching for the regex.         |
| `:findl <lit>`  | Create a new filter searching for the literal.       |
| `:<number>`     | Go to the specific line number.                      |

### Selection Mode
In this mode, you can select lines to bookmark.

| Keybinding          | Description                      |
| ------------------- | -------------------------------- |
| `Up` and `Down`     | Move the select cursor.          |
| `Space` and `Enter` | Toggle bookmark at current line. |

### Filter Mode
In this mode, you can toggle filters from bookmarks or searches to omit or include certain lines in the viewer.

| Keybinding          | Description                              |
| ------------------- | ---------------------------------------- |
| `Esc` and `Tab`     | Exit selection mode (enter viewer mode). |
| `:`                 | Enter command mode.                      |
| `i`                 | Enter selection mode.                    |
| `Up` and `Down`     | Change which filter is selected.         |
| `Space` and `Enter` | Toggle selected filter.                  |

### Mode-Independent
<<<<<<< HEAD
| Keybinding      | Description                               |
| --------------- | ----------------------------------------- |
| `Esc`           | Exit selection mode (enter viewer mode).  |
| `:`             | Enter command mode.                       |
| `i`             | Enter selection mode.                     |
| `Tab`           | Enter filter mode.                        |
| `` ` `` and `~` | Switch selected view.                     |
| `1` .. `9`      | Switch selected view to the `n`th buffer. |
=======
| Keybinding | Description                               |
| ---------- | ----------------------------------------- |
| `Esc`      | Exit selection mode (enter viewer mode).  |
| `:`        | Enter command mode.                       |
| `i`        | Enter selection mode.                     |
| `Tab`      | Enter filter mode.                        |
| `1` .. `9` | Switch selected view to the `n`th buffer. |
>>>>>>> 87b132f2
<|MERGE_RESOLUTION|>--- conflicted
+++ resolved
@@ -96,7 +96,6 @@
 | `Space` and `Enter` | Toggle selected filter.                  |
 
 ### Mode-Independent
-<<<<<<< HEAD
 | Keybinding      | Description                               |
 | --------------- | ----------------------------------------- |
 | `Esc`           | Exit selection mode (enter viewer mode).  |
@@ -104,13 +103,4 @@
 | `i`             | Enter selection mode.                     |
 | `Tab`           | Enter filter mode.                        |
 | `` ` `` and `~` | Switch selected view.                     |
-| `1` .. `9`      | Switch selected view to the `n`th buffer. |
-=======
-| Keybinding | Description                               |
-| ---------- | ----------------------------------------- |
-| `Esc`      | Exit selection mode (enter viewer mode).  |
-| `:`        | Enter command mode.                       |
-| `i`        | Enter selection mode.                     |
-| `Tab`      | Enter filter mode.                        |
-| `1` .. `9` | Switch selected view to the `n`th buffer. |
->>>>>>> 87b132f2
+| `1` .. `9`      | Switch selected view to the `n`th buffer. |